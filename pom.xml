<project xmlns:xsi="http://www.w3.org/2001/XMLSchema-instance" xmlns="http://maven.apache.org/POM/4.0.0"
         xsi:schemaLocation="http://maven.apache.org/POM/4.0.0 http://maven.apache.org/xsd/maven-4.0.0.xsd">
    <modelVersion>4.0.0</modelVersion>
    <groupId>com.epam</groupId>
    <artifactId>parso</artifactId>
    <version>2.1.0-SNAPSHOT</version>
    <packaging>bundle</packaging>
    <name>parso</name>
    <description>Parso is a lightweight Java library designed to read SAS7BDAT datasets. The Parso interfaces
        are analogous to libraries designed to read table-storing files, for example, CSVReader library.
        Despite its small size, the Parso library is the only full-featured open-source solution to process SAS7BDAT
        datasets, both uncompressed, CHAR-compressed and BIN-compressed. It is effective in processing clinical and
        statistical data often stored in SAS7BDAT format. Parso allows converting data into CSV format.
    </description>
    <url>https://github.com/epam/parso</url>

    <licenses>
        <license>
            <name>GNU General Public License v3</name>
            <url>http://www.gnu.org/licenses/gpl.html</url>
            <distribution>repo</distribution>
        </license>
    </licenses>
    <developers>
        <developer>
            <name>Petr Tsurinov</name>
            <email>Petr_Tsurinov@epam.com</email>
            <organization>EPAM</organization>
            <organizationUrl>http://www.epam.com</organizationUrl>
        </developer>
        <developer>
            <name>Igor Printsev</name>
            <email>Igor_Printsev@epam.com</email>
            <organization>EPAM</organization>
            <organizationUrl>http://www.epam.com</organizationUrl>
        </developer>
    </developers>

    <scm>
        <connection>scm:git:git@github.com:epam/parso.git</connection>
        <developerConnection>scm:git:git@github.com:epam/parso.git</developerConnection>
        <url>git@github.com:epam/parso.git</url>
    </scm>

    <distributionManagement>
        <snapshotRepository>
            <id>ossrh</id>
            <url>https://oss.sonatype.org/content/repositories/snapshots</url>
        </snapshotRepository>
        <repository>
            <id>ossrh</id>
            <url>https://oss.sonatype.org/service/local/staging/deploy/maven2/</url>
        </repository>
    </distributionManagement>

    <build>
        <plugins>
            <plugin>
                <groupId>org.apache.maven.plugins</groupId>
                <artifactId>maven-compiler-plugin</artifactId>
                <version>3.1</version>
                <configuration>
                    <source>1.6</source>
                    <target>1.6</target>
                    <encoding>utf-8</encoding>
                </configuration>
            </plugin>
            <plugin>
                <groupId>org.apache.maven.plugins</groupId>
                <artifactId>maven-javadoc-plugin</artifactId>
                <version>2.10.3</version>
                <executions>
                    <execution>
                        <id>attach-javadocs</id>
                        <phase>package</phase>
                        <goals>
                            <goal>jar</goal>
                        </goals>
                    </execution>
                </executions>
            </plugin>
            <plugin>
                <groupId>org.apache.maven.plugins</groupId>
                <artifactId>maven-jar-plugin</artifactId>
                <version>2.3.1</version>
                <configuration>
                    <archive>
                        <addMavenDescriptor>false</addMavenDescriptor>
                    </archive>
                </configuration>
            </plugin>
			<!--
			OSGi source bundle generation from:
			http://rajakannappan.blogspot.com/2010/03/automating-eclipse-source-bundle.html
			-->
			<!-- Build helper maven plugin sets the parsedVersion.osgiVersion property -->
			<plugin>
				<groupId>org.codehaus.mojo</groupId>
				<artifactId>build-helper-maven-plugin</artifactId>
				<version>1.10</version>
				<executions>
					<execution>
						<id>set-osgi-version</id>
						<phase>package</phase>
						<goals>
							<goal>parse-version</goal>
						</goals>
					</execution>
				</executions>
			</plugin>
			<!-- source maven plugin creates the source bundle and adds manifest --> 
            <plugin>
                <groupId>org.apache.maven.plugins</groupId>
                <artifactId>maven-source-plugin</artifactId>
                <version>2.2.1</version>
                <executions>
                    <execution>
                        <id>attach-sources</id>
                        <phase>package</phase>
                        <goals>
                            <goal>jar</goal>
                        </goals>
                    </execution>
                </executions>
				<configuration>
					<archive>
						<manifestEntries>
							<Bundle-ManifestVersion>2</Bundle-ManifestVersion>
							<Bundle-Name>${project.name}</Bundle-Name>
							<Bundle-SymbolicName>${groupId}.${artifactId}.source</Bundle-SymbolicName>
							<Bundle-Vendor>${organization.name}</Bundle-Vendor>
							<Bundle-Version>${parsedVersion.osgiVersion}</Bundle-Version>
							<Eclipse-SourceBundle>${groupId}.${artifactId};version=${parsedVersion.osgiVersion};roots:="."</Eclipse-SourceBundle>
						</manifestEntries>
					</archive>
				</configuration>
            </plugin>
            <plugin>
                <groupId>org.sonatype.plugins</groupId>
                <artifactId>nexus-staging-maven-plugin</artifactId>
                <version>1.6.3</version>
                <extensions>true</extensions>
                <configuration>
                    <serverId>ossrh</serverId>
                    <nexusUrl>https://oss.sonatype.org/</nexusUrl>
                    <autoReleaseAfterClose>false</autoReleaseAfterClose>
                </configuration>
            </plugin>
            <plugin>
                <groupId>org.apache.maven.plugins</groupId>
                <artifactId>maven-checkstyle-plugin</artifactId>
                <version>2.15</version>
                <configuration>
                    <consoleOutput>true</consoleOutput>
                    <configLocation>src/main/resources/parso_checks.xml</configLocation>
                </configuration>
                <executions>
                    <execution>
                        <id>checkstyle</id>
                        <phase>validate</phase>
                        <goals>
                            <goal>check</goal>
                        </goals>
                        <configuration>
                            <failOnViolation>true</failOnViolation>
                        </configuration>
                    </execution>
                </executions>
            </plugin>
            <plugin>
				<groupId>org.apache.felix</groupId>
				<artifactId>maven-bundle-plugin</artifactId>
				<version>3.0.1</version>
				<extensions>true</extensions>
				<configuration>
			    	<instructions>
<<<<<<< HEAD
			        	<Export-Package>com.epam.parso</Export-Package>
			        	<Private-Package>com.epam.parso.impl.*</Private-Package>
			        	<!-- Bundle-Activator>com.epam.parso.impl.Activator</Bundle-Activator-->
						<!-- Eclipse-SourceBundle>${project.name};version="${parsedVersion.osgiVersion}";roots:="."</Eclipse-SourceBundle-->
						<Bundle-ActivationPolicy>lazy</Bundle-ActivationPolicy>
						<Service-Component>OSGi-INF/component.xml</Service-Component>
=======
			        	<Export-Package>com.epam.parso;com.epam.parso.impl</Export-Package>
			        	<Private-Package>com.epam.parso.impl.*</Private-Package>
			        	<!-- Bundle-Activator>com.epam.parso.impl.Activator</Bundle-Activator-->
						<!-- Eclipse-SourceBundle>${project.name};version="${parsedVersion.osgiVersion}";roots:="."</Eclipse-SourceBundle-->
>>>>>>> afb10c94
					</instructions>
			    </configuration>
			</plugin>
        </plugins>
        <resources>
            <resource>
                <directory>src/main/resources</directory>
                <filtering>true</filtering>
                <excludes>
                    <exclude>parso_checks.xml</exclude>
                </excludes>
            </resource>
        </resources>
    </build>

    <profiles>
        <profile>
            <id>sign-artifacts</id>
            <activation>
                <property>
                    <name>performRelease</name>
                    <value>true</value>
                </property>
            </activation>
            <build>
                <plugins>
                    <plugin>
                        <groupId>org.apache.maven.plugins</groupId>
                        <artifactId>maven-gpg-plugin</artifactId>
                        <version>1.6</version>
                        <configuration>
                            <passphrase>${gpg.passhprase}</passphrase>
                            <gpgArguments>
                                <arg>--no-tty</arg>
                            </gpgArguments>
                        </configuration>
                        <executions>
                            <execution>
                                <id>sign-artifacts</id>
                                <phase>verify</phase>
                                <goals>
                                    <goal>sign</goal>
                                </goals>
                            </execution>
                        </executions>
                    </plugin>
                </plugins>
            </build>
        </profile>
    </profiles>

    <dependencies>
        <!-- Logging dependencies -->
        <dependency>
            <groupId>org.slf4j</groupId>
            <artifactId>slf4j-api</artifactId>
            <version>1.7.5</version>
        </dependency>

        <!-- Test dependencies -->
        <dependency>
            <groupId>junit</groupId>
            <artifactId>junit</artifactId>
            <version>4.11</version>
            <scope>test</scope>
        </dependency>
        <dependency>
            <groupId>org.easytesting</groupId>
            <artifactId>fest-assert</artifactId>
            <version>1.4</version>
            <scope>test</scope>
        </dependency>
        <dependency>
            <groupId>org.slf4j</groupId>
            <artifactId>slf4j-simple</artifactId>
            <version>1.7.5</version>
            <scope>test</scope>
        </dependency>
        <dependency>
            <groupId>net.sf.opencsv</groupId>
            <artifactId>opencsv</artifactId>
            <version>2.0</version>
            <scope>test</scope>
        </dependency>
    </dependencies>
</project><|MERGE_RESOLUTION|>--- conflicted
+++ resolved
@@ -173,22 +173,15 @@
 				<version>3.0.1</version>
 				<extensions>true</extensions>
 				<configuration>
-			    	<instructions>
-<<<<<<< HEAD
-			        	<Export-Package>com.epam.parso</Export-Package>
-			        	<Private-Package>com.epam.parso.impl.*</Private-Package>
-			        	<!-- Bundle-Activator>com.epam.parso.impl.Activator</Bundle-Activator-->
+					<instructions>
+						<Export-Package>com.epam.parso</Export-Package>
+						<Private-Package>com.epam.parso.impl.*</Private-Package>
+						<!-- Bundle-Activator>com.epam.parso.impl.Activator</Bundle-Activator-->
 						<!-- Eclipse-SourceBundle>${project.name};version="${parsedVersion.osgiVersion}";roots:="."</Eclipse-SourceBundle-->
 						<Bundle-ActivationPolicy>lazy</Bundle-ActivationPolicy>
 						<Service-Component>OSGi-INF/component.xml</Service-Component>
-=======
-			        	<Export-Package>com.epam.parso;com.epam.parso.impl</Export-Package>
-			        	<Private-Package>com.epam.parso.impl.*</Private-Package>
-			        	<!-- Bundle-Activator>com.epam.parso.impl.Activator</Bundle-Activator-->
-						<!-- Eclipse-SourceBundle>${project.name};version="${parsedVersion.osgiVersion}";roots:="."</Eclipse-SourceBundle-->
->>>>>>> afb10c94
 					</instructions>
-			    </configuration>
+				</configuration>
 			</plugin>
         </plugins>
         <resources>
